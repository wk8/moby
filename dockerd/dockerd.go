--- conflicted
+++ resolved
@@ -14,20 +14,13 @@
 	"io"
 	"log"
 	"net/http"
+	"net/url"
 	"os"
+	"path"
 	"strings"
 	"sync"
 	"text/tabwriter"
 	"time"
-<<<<<<< HEAD
-=======
-	"net/http"
-	"encoding/json"
-	"bytes"
-	"sync"
-	"net/url"
-	"path"
->>>>>>> 3cfac8f3
 )
 
 const VERSION = "0.0.1"
@@ -292,7 +285,7 @@
 			return errors.New("No such container: " + name)
 		}
 		if err := container.Kill(); err != nil {
-			fmt.Fprintln(stdout, "Error killing container " + name + ": " + err.Error())
+			fmt.Fprintln(stdout, "Error killing container "+name+": "+err.Error())
 		}
 	}
 	return nil
@@ -691,17 +684,10 @@
 	if err := cmd.Parse(args); err != nil {
 		return nil
 	}
-<<<<<<< HEAD
-	name := flags.Arg(0)
-	var cmd []string
-	if len(flags.Args()) >= 2 {
-		cmd = flags.Args()[1:]
-=======
 	name := cmd.Arg(0)
-	var cmdline[]string
+	var cmdline []string
 	if len(cmd.Args()) >= 2 {
 		cmdline = cmd.Args()[1:]
->>>>>>> 3cfac8f3
 	}
 	// Choose a default image if needed
 	if name == "" {
